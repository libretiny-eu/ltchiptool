--- conflicted
+++ resolved
@@ -598,54 +598,10 @@
             flags="wxEXPAND"
             proportion="1">
             <node
-<<<<<<< HEAD
-              class="wxGridBagSizer"
-              var_name="sizer_esphome"
-              growablecols="0"
-              growablerows="2">
-              <node
-                class="wxStaticText"
-                label="This page shows a suggested YAML config for your device."
-                markup="1"
-                var_name="text_esphome_1"
-                wrap="500"
-                flags="wxEXPAND" />
-              <node
-                class="wxButton"
-                label="Copy"
-                var_name="button_esphome_copy"
-                column="1"
-                rowspan="2" />
-              <node
-                class="wxStaticText"
-                label="We do not take responsibility for using this tool and the generated configs."
-                var_name="text_esphome_2"
-                wrap="500"
-                font="normal size,,bold"
-                row="1" />
-              <node
-                class="wxTextCtrl"
-                style="wxTE_MULTILINE|wxTE_READONLY"
-                var_name="input_esphome"
-                font="Consolas,11"
-                colspan="2"
-                flags="wxEXPAND"
-                proportion="1"
-                row="2" />
-            </node>
-          </node>
-          <node
-            class="BookPage"
-            label="Device configuration"
-            var_name="page_upk"
-            background_colour="wxSYS_COLOUR_BTNFACE"
-            window_style="wxTAB_TRAVERSAL">
-=======
               class="wxStaticText"
               label="Install/update a plugin"
               var_name="text_install"
               borders="wxLEFT" />
->>>>>>> 0a7bb36c
             <node
               class="wxBoxSizer"
               var_name="sizer_distribution"
