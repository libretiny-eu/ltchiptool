# Copyright (c) Kuba Szczodrzyński 2022-07-29.

from abc import ABC
from typing import IO, Dict, Generator, List, Optional, Union

from ltchiptool import Board, Family
from ltchiptool.util.flash import FlashConnection, ProgressCallback
from uf2tool import UploadContext


class SocInterface(ABC):
    family: Family = None
    board: Board = None
<<<<<<< HEAD
    port: str = None
    baud: int = None
    link_timeout: float = 20.0
    read_timeout: float = 1.0
    progress_callback: Optional[Callable[[int], None]] = None
=======
    conn: FlashConnection = None
>>>>>>> 10dfb01e

    @classmethod
    def get(cls, family: Family) -> "SocInterface":
        # fmt: off
        if family.parent_code == "bk72xx":
            from .bk72xx import BK72XXMain
            return BK72XXMain(family)
        if family.code == "ambz":
            from .ambz import AmebaZMain
            return AmebaZMain(family)
        if family.code == "ambz2":
            from .ambz2 import AmebaZ2Main
            return AmebaZ2Main(family)
        # fmt: on
        raise NotImplementedError(f"Unsupported family - {family.name}")

    @classmethod
    def get_family_codes(cls) -> List[str]:
        """Return family codes (or parent codes) implemented in SocInterface."""
        return [
            "bk72xx",
            "ambz",
            "ambz2",
        ]

    #########################
    # Common helper methods #
    #########################

    def set_board(self, board: Board):
        self.board = board

    #####################################################
    # Abstract methods - implemented by the SoC modules #
    #####################################################

    def hello(self):
        raise NotImplementedError()

    @property
    def elf_has_dual_ota(self) -> bool:
        raise NotImplementedError()

    ##################################
    # Linking - ELF and BIN building #
    ##################################

    def link2elf(
        self,
        ota1: str,
        ota2: str,
        args: List[str],
    ) -> Dict[int, str]:
        raise NotImplementedError()

    def elf2bin(
        self,
        input: str,
        ota_idx: int,
    ) -> Dict[str, Optional[int]]:
        raise NotImplementedError()

    def link2bin(
        self,
        ota1: str,
        ota2: str,
        args: List[str],
    ) -> Dict[str, Optional[int]]:
        raise NotImplementedError()

    def detect_file_type(
        self,
        file: IO[bytes],
        length: int,
    ) -> Optional["Detection"]:
        """
        Check if the file is flashable to this SoC.

        :return: a Detection object with results, or None if type unknown
        """
        raise NotImplementedError()

    #########################################################
    # Flashing - reading/writing raw files and UF2 packages #
    #########################################################

    def flash_set_connection(self, connection: FlashConnection) -> None:
        """Configure device connection parameters."""
        raise NotImplementedError()

    def flash_build_protocol(self, force: bool = False) -> None:
        """Create an instance of flashing protocol class. Only used internally."""
        raise NotImplementedError()

    def flash_change_timeout(self, timeout: float = 0.0, link_timeout: float = 0.0):
        """Change device connection timeout values."""
        raise NotImplementedError()

    def flash_hw_reset(self) -> None:
        """Perform a hardware reset using UART GPIO lines."""
        raise NotImplementedError()

    def flash_connect(self) -> None:
        """Link with the chip for read/write operations. Do nothing if
        already linked or not supported."""
        raise NotImplementedError()

    def flash_disconnect(self) -> None:
        """Close the serial port, if it's open."""
        raise NotImplementedError()

    def flash_get_chip_info_string(self) -> str:
        """Read chip info from the protocol as a string."""
        raise NotImplementedError()

    def flash_get_guide(self) -> List[Union[str, list]]:
        """Get a short textual guide for putting the chip in download mode."""
        raise NotImplementedError()

    def flash_get_size(self) -> int:
        """Retrieve the flash size, in bytes."""
        raise NotImplementedError()

    def flash_get_rom_size(self) -> int:
        """Retrieve the ROM size, in bytes. Raises NotImplementedError() if ROM is
        not available or not readable."""
        raise NotImplementedError()

    def flash_read_raw(
        self,
        offset: int,
        length: int,
        verify: bool = True,
        use_rom: bool = False,
        callback: ProgressCallback = ProgressCallback(),
    ) -> Generator[bytes, None, None]:
        """
        Read 'length' bytes from the flash, starting at 'offset'.

        :param offset: start memory offset
        :param length: length of data to read
        :param verify: whether to verify checksums
        :param use_rom: whether to read from ROM instead of Flash
        :param callback: reading progress callback
        :return: a generator yielding the chunks being read
        """
        raise NotImplementedError()

    def flash_write_raw(
        self,
        offset: int,
        length: int,
        data: IO[bytes],
        verify: bool = True,
<<<<<<< HEAD
    ) -> Generator[int | str, None, None]:
=======
        callback: ProgressCallback = ProgressCallback(),
    ) -> None:
>>>>>>> 10dfb01e
        """
        Write 'length' bytes (represented by 'data'), starting at 'offset' of the flash.

        :param offset: start memory offset
        :param length: length of data to write
        :param data: IO stream of data to write
        :param verify: whether to verify checksums
        :param callback: writing progress callback
        """
        raise NotImplementedError()

    def flash_write_uf2(
        self,
        ctx: UploadContext,
        verify: bool = True,
        callback: ProgressCallback = ProgressCallback(),
    ) -> None:
        """
        Upload an UF2 package to the chip.

        :param ctx: UF2 uploading context
        :param verify: whether to verify checksums
        :param callback: writing progress callback
        """
        raise NotImplementedError()<|MERGE_RESOLUTION|>--- conflicted
+++ resolved
@@ -11,15 +11,7 @@
 class SocInterface(ABC):
     family: Family = None
     board: Board = None
-<<<<<<< HEAD
-    port: str = None
-    baud: int = None
-    link_timeout: float = 20.0
-    read_timeout: float = 1.0
-    progress_callback: Optional[Callable[[int], None]] = None
-=======
     conn: FlashConnection = None
->>>>>>> 10dfb01e
 
     @classmethod
     def get(cls, family: Family) -> "SocInterface":
@@ -174,12 +166,8 @@
         length: int,
         data: IO[bytes],
         verify: bool = True,
-<<<<<<< HEAD
-    ) -> Generator[int | str, None, None]:
-=======
         callback: ProgressCallback = ProgressCallback(),
     ) -> None:
->>>>>>> 10dfb01e
         """
         Write 'length' bytes (represented by 'data'), starting at 'offset' of the flash.
 
