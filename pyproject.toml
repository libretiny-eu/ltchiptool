[tool.poetry]
name = "ltchiptool"
<<<<<<< HEAD
version = "3.0.3"
description = "Tools for working with LT-supported IoT chips"
=======
version = "4.0.0a4"
description = "Universal flashing and binary manipulation tool for IoT chips"
>>>>>>> 4c54d4aa
authors = ["Kuba Szczodrzyński <kuba@szczodrzynski.pl>"]
license = "MIT"
packages = [
    { include = "ltchiptool" },
    { include = "uf2tool" },
]
readme = "README.md"

[tool.poetry.dependencies]
python = "^3.7"
click = "^8.1.3"
colorama = "^0.4.5"
importlib-metadata = "^4.12.0"
prettytable = "^3.3.0"
bk7231tools = "^1.3.0"
xmodem = "^0.4.6"
<<<<<<< HEAD
wxPython = { version = "^4.2.0", optional = true }
pywin32 = { version = "^305", optional = true, platform = "win32" }

[tool.poetry.dependencies.pycryptodomex]
version = "^3.15.0"
markers = "platform_machine not in 'armv6l,armv7l,armv8l,armv8b,aarch64'"

[tool.poetry.dependencies.pyaes]
version = "^1.6.1"
markers = "platform_machine in 'armv6l,armv7l,armv8l,armv8b,aarch64'"
=======
wxPython = {version = "^4.2.0", optional = true}
pywin32 = {version = "^305", optional = true, markers = "sys_platform == 'win32'"}
py-datastruct = "^0.3.0"
semantic-version = "^2.10.0"
>>>>>>> 4c54d4aa

[tool.poetry.extras]
gui = ["wxPython", "pywin32"]

[tool.poetry.dev-dependencies]
black = "^22.6.0"
isort = "^5.10.1"
autoflake = "^1.4"

[tool.poetry.scripts]
ltchiptool = "ltchiptool:cli"

[build-system]
requires = ["poetry-core>=1.0.0"]
build-backend = "poetry.core.masonry.api"<|MERGE_RESOLUTION|>--- conflicted
+++ resolved
@@ -1,12 +1,7 @@
 [tool.poetry]
 name = "ltchiptool"
-<<<<<<< HEAD
-version = "3.0.3"
-description = "Tools for working with LT-supported IoT chips"
-=======
 version = "4.0.0a4"
 description = "Universal flashing and binary manipulation tool for IoT chips"
->>>>>>> 4c54d4aa
 authors = ["Kuba Szczodrzyński <kuba@szczodrzynski.pl>"]
 license = "MIT"
 packages = [
@@ -23,9 +18,10 @@
 prettytable = "^3.3.0"
 bk7231tools = "^1.3.0"
 xmodem = "^0.4.6"
-<<<<<<< HEAD
-wxPython = { version = "^4.2.0", optional = true }
-pywin32 = { version = "^305", optional = true, platform = "win32" }
+wxPython = {version = "^4.2.0", optional = true}
+pywin32 = {version = "^305", optional = true, markers = "sys_platform == 'win32'"}
+py-datastruct = "^0.3.0"
+semantic-version = "^2.10.0"
 
 [tool.poetry.dependencies.pycryptodomex]
 version = "^3.15.0"
@@ -34,12 +30,6 @@
 [tool.poetry.dependencies.pyaes]
 version = "^1.6.1"
 markers = "platform_machine in 'armv6l,armv7l,armv8l,armv8b,aarch64'"
-=======
-wxPython = {version = "^4.2.0", optional = true}
-pywin32 = {version = "^305", optional = true, markers = "sys_platform == 'win32'"}
-py-datastruct = "^0.3.0"
-semantic-version = "^2.10.0"
->>>>>>> 4c54d4aa
 
 [tool.poetry.extras]
 gui = ["wxPython", "pywin32"]
